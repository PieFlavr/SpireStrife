using System.Collections;
using System.Collections.Generic;
using UnityEngine;
using UnityEngine.UI;

public class PauseHandler : MonoBehaviour
{
    public GameObject pauseMenuUI;
    public Button resumeButton;
    public Button quitButton;

    private bool isPaused;

    void Start()
    {
        if (pauseMenuUI != null)
            pauseMenuUI.SetActive(false);

        if (resumeButton != null)
            resumeButton.onClick.AddListener(Resume);

        if (quitButton != null)
            quitButton.onClick.AddListener(QuitGame);
    }

    void Update()
    {
        if (Input.GetKeyDown(KeyCode.L))
        {
            if (isPaused)
                Resume();
            else
                Pause();
        }

    }

    public void Pause()
    {
        if (pauseMenuUI != null)
            pauseMenuUI.SetActive(true);

        Time.timeScale = 0f;
        isPaused = true;
    }

    public void Resume()
    {
        if (pauseMenuUI != null)
            pauseMenuUI.SetActive(false);

        Time.timeScale = 1f;
        isPaused = false;
<<<<<<< HEAD
=======

        // Don't lock cursor - this is a strategy game that needs mouse input!
        Cursor.lockState = CursorLockMode.None;
        Cursor.visible = true;
>>>>>>> bf3936ce
    }

    public void QuitGame()
    {
        // Works in build only
        Application.Quit();
        Debug.Log("Quit Game pressed");
    }
}<|MERGE_RESOLUTION|>--- conflicted
+++ resolved
@@ -51,13 +51,10 @@
 
         Time.timeScale = 1f;
         isPaused = false;
-<<<<<<< HEAD
-=======
 
         // Don't lock cursor - this is a strategy game that needs mouse input!
         Cursor.lockState = CursorLockMode.None;
         Cursor.visible = true;
->>>>>>> bf3936ce
     }
 
     public void QuitGame()
