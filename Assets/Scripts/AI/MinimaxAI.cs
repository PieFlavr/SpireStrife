using System;
using System.Collections.Generic;
using System.Linq;
<<<<<<< HEAD
// using System.Diagnostics;
=======
>>>>>>> d9125b02
using UnityEngine;

/// <summary>
/// Clean refactored AI MonoBehaviour: owns tunable settings and Unity integration.
/// Core search/simulation lives in static MinimaxAlgorithm for testability.
/// </summary>
public class MinimaxAI : MonoBehaviour
{
    [System.Serializable]
    public class Settings
    {
        [Header("AI Search")]
        [Tooltip("How many moves deep to search (e.g., 3 = AI, Player, AI)")]
        [Range(1, 7)] public int SearchDepth = 3;

        [Tooltip("Max number of moves to consider at each step (for performance). Note: Send amount is fixed by UiMgr.generateCountPerCommand")]
        [Range(4, 40)] public int GlobalMoveCap = 20;

        [Tooltip("Should the AI consider reinforcing its own spires?")]
        public bool AllowReinforce = true;

        [Header("AI Heuristic Weights (For Move Ordering)")]
        [Tooltip("Weight for reinforcing. Score = (new_units * k_self)")]
        [Min(1)] public int k_self = 1;

        [Tooltip("Weight for capturing. Score = (remaining_units * k_attack)")]
        [Min(1)] public int k_attack = 10;

        [Header("AI Evaluation Weights (For Final Board Score)")]
        [Tooltip("The value of owning one more spire than the opponent.")]
        [Min(1)] public int SpireOwnershipWeight = 100;

        [Tooltip("Weight for having one more unit (Reserve) than the opponent.")]
        [Min(0)] public int UnitWeight = 1;

        [Header("Strategic Expansion Weights")]
        [Tooltip("Weight for expansion potential (higher = more aggressive expansion)")]
        [Min(0)] public int ExpansionWeight = 150;

        [Tooltip("Weight for territorial control (distance advantage to neutral spires)")]
        [Min(0)] public int TerritorialControlWeight = 50;

        [Tooltip("Weight for strategic positioning (center control)")]
        [Min(0)] public int PositionalWeight = 30;
    }

    public Settings AISettings = new Settings();
    public static MinimaxAI inst;
    public bool IsBusy { get; private set; } = false;

    private HexGrid cachedGrid;
    private readonly Dictionary<(int, int), int> distanceCache = new Dictionary<(int, int), int>();
    
    // Loop prevention: track recent moves to avoid repetition
    private readonly List<(SpireConstruct from, SpireConstruct to)> recentMoves = new List<(SpireConstruct, SpireConstruct)>();
    private const int MAX_MOVE_HISTORY = 5;

    private void Awake()
    {
    inst = this;
        cachedGrid = FindObjectOfType<HexGrid>();
    }

    /// <summary>
    /// Entry point invoked by TurnManager during AiPlanning.
    /// </summary>
    public void PlanAndQueueAIMoves()
    {
<<<<<<< HEAD
        if (IsBusy)
        {
            Debug.LogWarning("[MinimaxAI] PlanAndQueueAIMoves called while already busy!");
            return;
        }
        
        if (TurnManager.inst == null)
        {
            Debug.LogError("[MinimaxAI] Cannot plan - TurnManager.inst is null!");
            return;
        }
        
        if (SEND_CAP <= 0)
        {
            Debug.LogError($"[MinimaxAI] Cannot plan - SEND_CAP is {SEND_CAP}!");
            return;
        }

        StartCoroutine(PlanAndQueueAIMovesMinimaxCoroutine());
=======
        if (IsBusy) return;
        StartCoroutine(PlanAndQueueAIMovesCoroutine());
    }

    /// <summary>
    /// Reset AI state for a new turn (called by TurnManager)
    /// </summary>
    public void ResetForNewTurn()
    {
        // Clear move history when starting a fresh turn cycle
        recentMoves.Clear();
>>>>>>> d9125b02
    }

    private System.Collections.IEnumerator PlanAndQueueAIMovesCoroutine()
    {
        IsBusy = true;
        var grid = cachedGrid != null ? cachedGrid : FindObjectOfType<HexGrid>();
        if (grid == null) { IsBusy = false; yield break; }

        var allSpires = FindObjectsOfType<SpireConstruct>();
        if (allSpires == null || allSpires.Length == 0) { IsBusy = false; yield break; }

        int aiTeam = TurnManager.inst != null ? TurnManager.inst.aiTeamId : 1;
        int playerTeam = TurnManager.inst != null ? TurnManager.inst.playerTeamId : 0;

        var rootState = AIState.Snapshot(allSpires);

        AIMove bestMove = MinimaxAlgorithm.FindBestMove(
            rootState,
            aiTeam,
            playerTeam,
            AISettings.SearchDepth,
            AISettings,
            GetCachedDistance);

        // Loop prevention: check if this move was recently made
        if (bestMove != null && IsRepeatedMove(bestMove))
        {
            Debug.LogWarning("[MinimaxAI] Detected repeated move, finding alternative...");
            bestMove = FindAlternativeMove(rootState, aiTeam, playerTeam, bestMove);
        }

        if (bestMove != null)
        {
            // Track this move to prevent loops
            TrackMove(bestMove);
            
            bool finished = false;
            ExecuteWithPathfinder(bestMove, () => { finished = true; });
            int guard = 0; int guardMax = 240;
            while (!finished && guard < guardMax) { guard++; yield return null; }
        }
        else
        {
            Debug.Log("[MinimaxAI] No valid move found (may have no units or all moves blocked)");
        }

        IsBusy = false;
    }

    /// <summary>
    /// Check if a move has been made recently (loop detection)
    /// </summary>
    private bool IsRepeatedMove(AIMove move)
    {
        if (move == null || move.From == null || move.To == null) return false;
        
        // Check if this exact move appears in recent history
        int repeatCount = 0;
        foreach (var (from, to) in recentMoves)
        {
            if (from == move.From && to == move.To)
            {
                repeatCount++;
                if (repeatCount >= 2) // Allow once, block if repeated twice
                    return true;
            }
        }
        return false;
    }

    /// <summary>
    /// Track a move in history for loop prevention
    /// </summary>
    private void TrackMove(AIMove move)
    {
        if (move == null || move.From == null || move.To == null) return;
        
        recentMoves.Add((move.From, move.To));
        
        // Keep only recent moves
        while (recentMoves.Count > MAX_MOVE_HISTORY)
        {
            recentMoves.RemoveAt(0);
        }
    }

    /// <summary>
    /// Find an alternative move when the best move would create a loop
    /// </summary>
    private AIMove FindAlternativeMove(AIState rootState, int aiTeam, int playerTeam, AIMove blockedMove)
    {
        var allMoves = MinimaxAlgorithm.GetAllValidMoves(rootState, aiTeam, AISettings, GetCachedDistance, MinimaxAlgorithm.GetSendAmount());
        
        // Filter out the blocked move and other recent moves
        var alternatives = allMoves.Where(m => 
            !IsRepeatedMove(m) && 
            !(m.From == blockedMove.From && m.To == blockedMove.To)
        ).ToList();

        if (alternatives.Count == 0)
        {
            Debug.LogWarning("[MinimaxAI] No alternative moves available, clearing history and retrying original move");
            recentMoves.Clear(); // Reset to break deadlock
            return blockedMove;
        }

        // Evaluate alternatives and pick the best one
        int bestScore = int.MinValue;
        AIMove bestAlternative = alternatives[0];
        
        foreach (var m in alternatives.Take(10)) // Limit evaluation for performance
        {
            var s1 = rootState.SimulateAction(m, aiTeam, MinimaxAlgorithm.GetSendAmount());
            int sc = MinimaxAlgorithm.QuickEvaluate(s1, aiTeam, playerTeam, AISettings, GetCachedDistance);
            if (sc > bestScore)
            {
                bestScore = sc;
                bestAlternative = m;
            }
        }

        Debug.Log($"[MinimaxAI] Selected alternative move from {bestAlternative.From.name} to {bestAlternative.To.name}");
        return bestAlternative;
    }

    private void ExecuteWithPathfinder(AIMove action, System.Action onDone = null)
    {
        if (action == null || UiMgr.inst == null) { onDone?.Invoke(); return; }
        if (action.From == null || action.To == null) { onDone?.Invoke(); return; }
        if (action.From.parentCell == null || action.To.parentCell == null) { onDone?.Invoke(); return; }

        // Compute desired send amount (respect hardcoded cap, don't exceed reserve)
        int dist = GetCachedDistance(action.From, action.To);
        int defenders = 0;
        var toSpire = action.To;
        if (toSpire != null)
        {
            // Total defenders = garrison + reserve (consistent with UI logic)
            defenders = (toSpire.GetTotalGarrisonCount()) + toSpire.remainingGarrison;
        }
        // Configure UiMgr for AI command (allow execution during AI phase)
        // Use the hardcoded generateCountPerCommand from UiMgr - don't override it
        UiMgr.inst.allowCommandWhenPlayerInputDisabled = true;
        UiMgr.inst.sendOverrideForNextCommand = null; // Don't override, use UiMgr default
        UiMgr.inst.alwaysGenerateOnCommand = true;

        UiMgr.inst.targetSpire = action.To;
        UiMgr.inst.selectedSpire = action.From;

        StartCoroutine(WaitForAiQueueThenCallback(onDone));
        UiMgr.inst.SelectCell(action.From.parentCell);
        UiMgr.inst.SelectTargetCell(action.To.parentCell);
    }

    private System.Collections.IEnumerator WaitForAiQueueThenCallback(System.Action onDone)
    {
        int aiTeam = TurnManager.inst != null ? TurnManager.inst.aiTeamId : 1;
        int guard = 0;
        while (guard < 180)
        {
            var anyQueued = FindObjectsOfType<Units>()
                .Any(u => u != null && u.teamID == aiTeam && u.state == Units.UnitState.Traversing);
            if (anyQueued) break;
            guard++; yield return null;
        }
        onDone?.Invoke();
    }

    private int GetCachedDistance(SpireConstruct a, SpireConstruct b)
    {
        if (a == null || b == null || a.parentCell == null || b.parentCell == null) return 999;
        var key = (a.GetInstanceID(), b.GetInstanceID());
        if (distanceCache.TryGetValue(key, out var d)) return d;
        var grid = cachedGrid != null ? cachedGrid : FindObjectOfType<HexGrid>();
        int dist = grid != null ? grid.GetDistance(a.parentCell, b.parentCell) : 999;
        distanceCache[key] = dist;
        return dist;
    }
}

// ================= Helper Data Structures =================
public class AIMove
{
    public SpireConstruct From;
    public SpireConstruct To;
    public int EstimatedDistance;
    public int HeuristicScore; // for ordering
}

public class AIState
{
    public class SpireSnapshot
    {
        public int TeamId;
        public int Garrison; // units currently in garrison
        public int Reserve;  // units available for spawning
        public SpireConstruct LiveRef;
    }

    public List<SpireSnapshot> Spires;

    public static AIState Snapshot(SpireConstruct[] all)
    {
        var st = new AIState { Spires = new List<SpireSnapshot>() };
        foreach (var s in all)
        {
            if (s == null) continue;
            st.Spires.Add(new SpireSnapshot
            {
                TeamId = s.teamID,
                Garrison = s.GetTotalGarrisonCount(),
                Reserve = s.remainingGarrison,
                LiveRef = s
            });
        }
        return st;
    }

    public AIState Clone()
    {
        var copy = new AIState { Spires = new List<SpireSnapshot>() };
        foreach (var s in Spires)
        {
            copy.Spires.Add(new SpireSnapshot
            {
                TeamId = s.TeamId,
                Garrison = s.Garrison,
                Reserve = s.Reserve,
                LiveRef = s.LiveRef
            });
        }
        return copy;
    }

    public AIState SimulateAction(AIMove move, int moverTeam, int maxSend)
    {
        var next = Clone();
        var from = next.Spires.FirstOrDefault(x => x.LiveRef == move.From);
        var to = next.Spires.FirstOrDefault(x => x.LiveRef == move.To);
        if (from == null || to == null) return next;

        // Mirror UiMgr flow: spawn from Reserve up to cap, then send that amount
        int toSpawn = Mathf.Min(maxSend, Mathf.Max(0, from.Reserve));
        int send = toSpawn;
        if (send <= 0) return next;

        // Apply spawning and sending
        from.Reserve -= toSpawn;
        from.Garrison += toSpawn;
        from.Garrison -= send;

        // Travel attrition: arrival = send - distance
        int arriving = send - move.EstimatedDistance;
        if (arriving <= 0) return next;

        // Combat against defenders (only Reserve is updated during simulation)
        int R = to.Reserve;
        if (to.TeamId == moverTeam)
        {
            // Reinforce: add arriving to reserve
            to.Reserve += arriving;
        }
        else
        {
            int combat = arriving - R;
            if (combat > 0)
            {
                // Capture: victor's remainder becomes reserve, defender wiped
                to.TeamId = moverTeam;
                to.Reserve = combat;
            }
            else
            {
                // Defender holds; leftover stays as reserve
                to.Reserve = R - arriving;
            }
        }
        return next;
    }
}

public static class MinimaxAlgorithm
{
    // Use the hardcoded value from UiMgr.generateCountPerCommand (default: 10)
    // This should match the value in UiMgr to ensure simulation accuracy
    public static int GetSendAmount()
    {
<<<<<<< HEAD
        AIAction bestMove = null;
        int bestScore = int.MinValue + 1;

        int depth = Mathf.Max(1, searchDepth);
        int alpha = int.MinValue + 1;
        int beta = int.MaxValue - 1;

        var moves = OrderedMoves(root, aiTeam, playerTeam);
        
        Debug.Log($"[MinimaxAI] SearchBest: {moves.Count} candidate moves before tabu filter");
        
        // Root-level tabu filter
        moves = moves.Where(m => !IsTabu(m, aiTurnCounter) || IsFinisher(root, m, aiTeam)).ToList();
        
        Debug.Log($"[MinimaxAI] SearchBest: {moves.Count} candidate moves after tabu filter");

        if (moves.Count == 0)
        {
            Debug.LogWarning("[MinimaxAI] SearchBest: No valid moves available!");
            return null;
        }
=======
        return (UiMgr.inst != null) ? UiMgr.inst.generateCountPerCommand : 10;
    }
>>>>>>> d9125b02

    public static AIMove FindBestMove(AIState root, int aiTeam, int playerTeam, int depth,
    MinimaxAI.Settings settings,
        Func<SpireConstruct, SpireConstruct, int> getDistance)
    {
        int bestScore = int.MinValue;
        AIMove bestMove = null;
        int sendAmount = GetSendAmount();
        var moves = GetValidMoves(root, aiTeam, settings, getDistance, sendAmount);
        foreach (var m in moves)
        {
<<<<<<< HEAD
            var s1 = SimulateAction(root, m, aiTeam, aiTeam, playerTeam);
            int sc = -Negamax(s1, depth - 1, -beta, -alpha, playerTeam, aiTeam, playerTeam);
            
            Debug.Log($"[MinimaxAI] Evaluating {m.From?.name} -> {m.To?.name}: score={sc}");
            
            if (sc > bestScore) 
            { 
                bestScore = sc; 
                bestMove = m; 
                Debug.Log($"[MinimaxAI] New best move: score={bestScore}");
            }
            if (sc > alpha) alpha = sc;
=======
            var s1 = root.SimulateAction(m, aiTeam, sendAmount);
            int sc = -Negamax(s1, depth - 1, int.MinValue + 1, int.MaxValue, playerTeam, aiTeam, settings, getDistance, sendAmount);
            if (sc > bestScore) { bestScore = sc; bestMove = m; }
>>>>>>> d9125b02
        }
        
        if (bestMove == null)
        {
            Debug.LogWarning("[MinimaxAI] SearchBest: All moves evaluated but none selected!");
        }
        
        return bestMove;
    }

    private static int Negamax(AIState state, int depth, int alpha, int beta, int side,
    int aiTeam, MinimaxAI.Settings settings,
        Func<SpireConstruct, SpireConstruct, int> getDistance, int sendAmount)
    {
        int playerTeam = (aiTeam == 0) ? 1 : 0; // simplistic opposing id assumption
        
        // Terminal node or depth limit reached
        if (depth <= 0)
        {
            int eval = EvaluateComplete(state, aiTeam, playerTeam, settings, getDistance);
            return (side == aiTeam) ? eval : -eval;
        }
        
        var moves = GetValidMoves(state, side, settings, getDistance, sendAmount);
        
        // Terminal state check (no valid moves)
        if (moves.Count == 0)
        {
            int eval = EvaluateComplete(state, aiTeam, playerTeam, settings, getDistance);
            return (side == aiTeam) ? eval : -eval;
        }

        int best = int.MinValue + 1; // Avoid overflow
        
        // Complete minimax with alpha-beta pruning
        foreach (var m in moves)
        {
            var s2 = state.SimulateAction(m, side, sendAmount);
            int opp = (side == aiTeam) ? playerTeam : aiTeam;
            
            // Recursive negamax call with alpha-beta pruning
            int val = -Negamax(s2, depth - 1, -beta, -alpha, opp, aiTeam, settings, getDistance, sendAmount);
            
            // Update best score
            if (val > best) 
                best = val;
            
            // Alpha-beta pruning: update alpha
            if (val > alpha) 
                alpha = val;
            
            // Beta cutoff: prune remaining branches
            if (alpha >= beta) 
                break;
        }
        
        return best;
    }

    /// <summary>
    /// Get all valid moves (public version for loop prevention)
    /// </summary>
    public static List<AIMove> GetAllValidMoves(AIState state, int team,
        MinimaxAI.Settings settings,
        Func<SpireConstruct, SpireConstruct, int> getDistance, int sendAmount)
    {
        return GetValidMoves(state, team, settings, getDistance, sendAmount);
    }

    private static List<AIMove> GetValidMoves(AIState state, int team,
    MinimaxAI.Settings settings,
        Func<SpireConstruct, SpireConstruct, int> getDistance, int sendAmount)
    {
        var moves = new List<AIMove>();
        var sources = state.Spires.Where(s => s.TeamId == team);
        var targets = state.Spires.Where(s => s.TeamId != team || settings.AllowReinforce);
        foreach (var from in sources)
        {
            // Only consider sources that can actually send something (based on Reserve)
            // Use the hardcoded sendAmount from UiMgr
            int send = Mathf.Min(sendAmount, Mathf.Max(0, from.Reserve));
            if (send <= 0) continue;
            foreach (var to in targets)
            {
                if (from.LiveRef == to.LiveRef) continue;
                int dist = getDistance(from.LiveRef, to.LiveRef);
                int arriving = send - dist;
                if (arriving <= 0) continue; // invalid
                var mv = new AIMove { From = from.LiveRef, To = to.LiveRef, EstimatedDistance = dist };
                mv.HeuristicScore = MoveHeuristic(to, arriving, team, settings);
                moves.Add(mv);
            }
        }
        return moves.OrderByDescending(m => m.HeuristicScore).Take(settings.GlobalMoveCap).ToList();
    }

    private static int MoveHeuristic(AIState.SpireSnapshot to, int arriving, int team,
    MinimaxAI.Settings settings)
    {
        int R = to.Reserve; // Only Reserve is updated during simulation
        if (to.TeamId == team)
        {
            int newRemaining = arriving + R;
            return newRemaining * settings.k_self;
        }
        else
        {
            int newRemaining = arriving - R;
            if (newRemaining > 0) return newRemaining * settings.k_attack; // capture potential
            return newRemaining; // negative (loss/draw)
        }
    }

    public static int Evaluate(AIState state, int aiTeam, int playerTeam, MinimaxAI.Settings settings)
    {
        int aiSpires = 0, playerSpires = 0, aiUnits = 0, playerUnits = 0;
        foreach (var s in state.Spires)
        {
            if (s.TeamId == aiTeam) { aiSpires++; aiUnits += s.Reserve; }
            else if (s.TeamId == playerTeam) { playerSpires++; playerUnits += s.Reserve; }
        }
        int score = 0;
        score += (aiSpires - playerSpires) * settings.SpireOwnershipWeight;
        score += (aiUnits - playerUnits) * settings.UnitWeight;
        return score;
    }

    /// <summary>
    /// Quick evaluation for alternative move selection (no deep search)
    /// </summary>
    public static int QuickEvaluate(AIState state, int aiTeam, int playerTeam,
        MinimaxAI.Settings settings, Func<SpireConstruct, SpireConstruct, int> getDistance)
    {
        // Use simpler evaluation for speed when finding alternatives
        return Evaluate(state, aiTeam, playerTeam, settings);
    }

    /// <summary>
    /// Complete evaluation function with expansion and territorial control metrics
    /// </summary>
    public static int EvaluateComplete(AIState state, int aiTeam, int playerTeam, 
        MinimaxAI.Settings settings, Func<SpireConstruct, SpireConstruct, int> getDistance)
    {
        int aiSpires = 0, playerSpires = 0, neutralSpires = 0;
        int aiUnits = 0, playerUnits = 0;
        
        var aiOwnedSpires = new List<AIState.SpireSnapshot>();
        var playerOwnedSpires = new List<AIState.SpireSnapshot>();
        var neutrals = new List<AIState.SpireSnapshot>();
        
        // Categorize spires
        foreach (var s in state.Spires)
        {
            if (s.TeamId == aiTeam) 
            { 
                aiSpires++; 
                aiUnits += s.Reserve; 
                aiOwnedSpires.Add(s);
            }
            else if (s.TeamId == playerTeam) 
            { 
                playerSpires++; 
                playerUnits += s.Reserve; 
                playerOwnedSpires.Add(s);
            }
            else
            {
                neutralSpires++;
                neutrals.Add(s);
            }
        }
        
        int score = 0;
        
        // 1. Basic ownership and unit count (original metrics)
        score += (aiSpires - playerSpires) * settings.SpireOwnershipWeight;
        score += (aiUnits - playerUnits) * settings.UnitWeight;
        
        // 2. EXPANSION METRIC: Evaluate expansion potential (heavily weighted)
        int aiExpansionPotential = CalculateExpansionPotential(aiOwnedSpires, neutrals, aiTeam, getDistance);
        int playerExpansionPotential = CalculateExpansionPotential(playerOwnedSpires, neutrals, playerTeam, getDistance);
        score += (aiExpansionPotential - playerExpansionPotential) * settings.ExpansionWeight;
        
        // 3. TERRITORIAL CONTROL: Distance advantage to neutral/enemy spires
        int aiTerritorialControl = CalculateTerritorialControl(aiOwnedSpires, neutrals, playerOwnedSpires, getDistance);
        int playerTerritorialControl = CalculateTerritorialControl(playerOwnedSpires, neutrals, aiOwnedSpires, getDistance);
        score += (aiTerritorialControl - playerTerritorialControl) * settings.TerritorialControlWeight;
        
        // 4. POSITIONAL ADVANTAGE: Reward central positions and defensive clusters
        int aiPositional = CalculatePositionalValue(aiOwnedSpires, state.Spires, getDistance);
        int playerPositional = CalculatePositionalValue(playerOwnedSpires, state.Spires, getDistance);
        score += (aiPositional - playerPositional) * settings.PositionalWeight;
        
        return score;
    }

    /// <summary>
    /// Calculate expansion potential: how many spires can be captured with current forces
    /// </summary>
    private static int CalculateExpansionPotential(List<AIState.SpireSnapshot> ownedSpires, 
        List<AIState.SpireSnapshot> targets, int team, Func<SpireConstruct, SpireConstruct, int> getDistance)
    {
        int potential = 0;
        
        foreach (var target in targets)
        {
            int targetDefense = target.Reserve; // Only Reserve is updated during simulation
            int bestAttackValue = 0;
            
            // Find the best owned spire that could attack this target
            foreach (var owned in ownedSpires)
            {
                int availableForces = owned.Reserve; // Units available for sending
                int distance = getDistance(owned.LiveRef, target.LiveRef);
                int arriving = availableForces - distance;
                
                if (arriving > targetDefense)
                {
                    // Can capture this target
                    int surplus = arriving - targetDefense;
                    int attackValue = 100 + surplus; // Base value + extra units
                    if (attackValue > bestAttackValue)
                        bestAttackValue = attackValue;
                }
                else if (arriving > 0)
                {
                    // Can weaken but not capture
                    int attackValue = (arriving * 50) / Mathf.Max(1, targetDefense);
                    if (attackValue > bestAttackValue)
                        bestAttackValue = attackValue;
                }
            }
            
            potential += bestAttackValue;
        }
        
        return potential;
    }

    /// <summary>
    /// Calculate territorial control: average distance advantage to key spires
    /// </summary>
    private static int CalculateTerritorialControl(List<AIState.SpireSnapshot> ownedSpires,
        List<AIState.SpireSnapshot> neutrals, List<AIState.SpireSnapshot> enemySpires,
        Func<SpireConstruct, SpireConstruct, int> getDistance)
    {
        if (ownedSpires.Count == 0) return 0;
        
        int control = 0;
        var allTargets = new List<AIState.SpireSnapshot>();
        allTargets.AddRange(neutrals);
        allTargets.AddRange(enemySpires);
        
        foreach (var target in allTargets)
        {
            int minOwnedDist = int.MaxValue;
            int minEnemyDist = int.MaxValue;
            
            // Find closest owned spire to target
            foreach (var owned in ownedSpires)
            {
                int dist = getDistance(owned.LiveRef, target.LiveRef);
                if (dist < minOwnedDist)
                    minOwnedDist = dist;
            }
            
            // Find closest enemy spire to target
            foreach (var enemy in enemySpires)
            {
                int dist = getDistance(enemy.LiveRef, target.LiveRef);
                if (dist < minEnemyDist)
                    minEnemyDist = dist;
            }
            
            // Positive if we're closer, negative if enemy is closer
            if (minOwnedDist < int.MaxValue)
            {
                int advantage = (minEnemyDist == int.MaxValue) ? 10 : (minEnemyDist - minOwnedDist);
                control += advantage;
            }
        }
        
        return control;
    }

    /// <summary>
    /// Calculate positional value: centrality and clustering for defense
    /// </summary>
    private static int CalculatePositionalValue(List<AIState.SpireSnapshot> ownedSpires,
        List<AIState.SpireSnapshot> allSpires, Func<SpireConstruct, SpireConstruct, int> getDistance)
    {
        if (ownedSpires.Count == 0) return 0;
        
        int positional = 0;
        
        // Reward spires that are centrally located (close to many other spires)
        foreach (var owned in ownedSpires)
        {
            int totalDist = 0;
            int count = 0;
            
            foreach (var other in allSpires)
            {
                if (owned.LiveRef == other.LiveRef) continue;
                totalDist += getDistance(owned.LiveRef, other.LiveRef);
                count++;
            }
            
            if (count > 0)
            {
                int avgDist = totalDist / count;
                // Lower average distance = more central = better
                positional += Mathf.Max(0, 20 - avgDist);
            }
        }
        
        // Reward defensive clusters (owned spires close to each other)
        for (int i = 0; i < ownedSpires.Count; i++)
        {
            for (int j = i + 1; j < ownedSpires.Count; j++)
            {
                int dist = getDistance(ownedSpires[i].LiveRef, ownedSpires[j].LiveRef);
                if (dist <= 3) // Close spires can support each other
                {
                    positional += (4 - dist) * 5; // Closer = better
                }
            }
        }
<<<<<<< HEAD
        return covered;
    }


    private int GetCachedDistance(SpireConstruct a, SpireConstruct b)
    {
        if (a == null || b == null || a.parentCell == null || b.parentCell == null) return 0;
        var key = (a.GetInstanceID(), b.GetInstanceID());
        if (distanceCache.TryGetValue(key, out var d)) return d;
        var grid = cachedGrid != null ? cachedGrid : FindObjectOfType<HexGrid>();
        int dist = grid != null ? grid.GetDistance(a.parentCell, b.parentCell) : 0;
        distanceCache[key] = dist;
        return dist;
    }
    void Start()
    {
        if (UiMgr.inst != null && UiMgr.inst.generateCountPerCommand > 0)
        {
            SEND_CAP = UiMgr.inst.generateCountPerCommand;
        }
        else
        {
            SEND_CAP = 10; // Safe fallback
            UnityEngine.Debug.LogWarning("[MinimaxAI] UiMgr not found or generateCountPerCommand is 0, using default SEND_CAP=10");
        }
        
        UnityEngine.Debug.Log($"[MinimaxAI] Initialized with SEND_CAP={SEND_CAP}");
=======
        
        return positional;
>>>>>>> d9125b02
    }
}<|MERGE_RESOLUTION|>--- conflicted
+++ resolved
@@ -1,10 +1,6 @@
 using System;
 using System.Collections.Generic;
 using System.Linq;
-<<<<<<< HEAD
-// using System.Diagnostics;
-=======
->>>>>>> d9125b02
 using UnityEngine;
 
 /// <summary>
@@ -73,27 +69,6 @@
     /// </summary>
     public void PlanAndQueueAIMoves()
     {
-<<<<<<< HEAD
-        if (IsBusy)
-        {
-            Debug.LogWarning("[MinimaxAI] PlanAndQueueAIMoves called while already busy!");
-            return;
-        }
-        
-        if (TurnManager.inst == null)
-        {
-            Debug.LogError("[MinimaxAI] Cannot plan - TurnManager.inst is null!");
-            return;
-        }
-        
-        if (SEND_CAP <= 0)
-        {
-            Debug.LogError($"[MinimaxAI] Cannot plan - SEND_CAP is {SEND_CAP}!");
-            return;
-        }
-
-        StartCoroutine(PlanAndQueueAIMovesMinimaxCoroutine());
-=======
         if (IsBusy) return;
         StartCoroutine(PlanAndQueueAIMovesCoroutine());
     }
@@ -105,7 +80,6 @@
     {
         // Clear move history when starting a fresh turn cycle
         recentMoves.Clear();
->>>>>>> d9125b02
     }
 
     private System.Collections.IEnumerator PlanAndQueueAIMovesCoroutine()
@@ -393,32 +367,8 @@
     // This should match the value in UiMgr to ensure simulation accuracy
     public static int GetSendAmount()
     {
-<<<<<<< HEAD
-        AIAction bestMove = null;
-        int bestScore = int.MinValue + 1;
-
-        int depth = Mathf.Max(1, searchDepth);
-        int alpha = int.MinValue + 1;
-        int beta = int.MaxValue - 1;
-
-        var moves = OrderedMoves(root, aiTeam, playerTeam);
-        
-        Debug.Log($"[MinimaxAI] SearchBest: {moves.Count} candidate moves before tabu filter");
-        
-        // Root-level tabu filter
-        moves = moves.Where(m => !IsTabu(m, aiTurnCounter) || IsFinisher(root, m, aiTeam)).ToList();
-        
-        Debug.Log($"[MinimaxAI] SearchBest: {moves.Count} candidate moves after tabu filter");
-
-        if (moves.Count == 0)
-        {
-            Debug.LogWarning("[MinimaxAI] SearchBest: No valid moves available!");
-            return null;
-        }
-=======
         return (UiMgr.inst != null) ? UiMgr.inst.generateCountPerCommand : 10;
     }
->>>>>>> d9125b02
 
     public static AIMove FindBestMove(AIState root, int aiTeam, int playerTeam, int depth,
     MinimaxAI.Settings settings,
@@ -430,24 +380,9 @@
         var moves = GetValidMoves(root, aiTeam, settings, getDistance, sendAmount);
         foreach (var m in moves)
         {
-<<<<<<< HEAD
-            var s1 = SimulateAction(root, m, aiTeam, aiTeam, playerTeam);
-            int sc = -Negamax(s1, depth - 1, -beta, -alpha, playerTeam, aiTeam, playerTeam);
-            
-            Debug.Log($"[MinimaxAI] Evaluating {m.From?.name} -> {m.To?.name}: score={sc}");
-            
-            if (sc > bestScore) 
-            { 
-                bestScore = sc; 
-                bestMove = m; 
-                Debug.Log($"[MinimaxAI] New best move: score={bestScore}");
-            }
-            if (sc > alpha) alpha = sc;
-=======
             var s1 = root.SimulateAction(m, aiTeam, sendAmount);
             int sc = -Negamax(s1, depth - 1, int.MinValue + 1, int.MaxValue, playerTeam, aiTeam, settings, getDistance, sendAmount);
             if (sc > bestScore) { bestScore = sc; bestMove = m; }
->>>>>>> d9125b02
         }
         
         if (bestMove == null)
@@ -776,37 +711,7 @@
                 }
             }
         }
-<<<<<<< HEAD
-        return covered;
-    }
-
-
-    private int GetCachedDistance(SpireConstruct a, SpireConstruct b)
-    {
-        if (a == null || b == null || a.parentCell == null || b.parentCell == null) return 0;
-        var key = (a.GetInstanceID(), b.GetInstanceID());
-        if (distanceCache.TryGetValue(key, out var d)) return d;
-        var grid = cachedGrid != null ? cachedGrid : FindObjectOfType<HexGrid>();
-        int dist = grid != null ? grid.GetDistance(a.parentCell, b.parentCell) : 0;
-        distanceCache[key] = dist;
-        return dist;
-    }
-    void Start()
-    {
-        if (UiMgr.inst != null && UiMgr.inst.generateCountPerCommand > 0)
-        {
-            SEND_CAP = UiMgr.inst.generateCountPerCommand;
-        }
-        else
-        {
-            SEND_CAP = 10; // Safe fallback
-            UnityEngine.Debug.LogWarning("[MinimaxAI] UiMgr not found or generateCountPerCommand is 0, using default SEND_CAP=10");
-        }
-        
-        UnityEngine.Debug.Log($"[MinimaxAI] Initialized with SEND_CAP={SEND_CAP}");
-=======
         
         return positional;
->>>>>>> d9125b02
     }
 }