--- conflicted
+++ resolved
@@ -56,7 +56,6 @@
 	{
 		if (isFinalized) return;
 
-<<<<<<< HEAD
     if (TurnManager.inst == null || TurnManager.inst.CurrentPhase == TurnManager.Phase.Init)
         return;
     if (GameMgr.inst == null)
@@ -66,30 +65,6 @@
     if (knownSpires == 0)
         return;
 
-    // Use remainingGarrison (reserves) for unit counts
-    lastPlayerUnits = Mathf.Max(0, GameMgr.inst.remainingPlayerUnits);
-    lastAiUnits = Mathf.Max(0, GameMgr.inst.remainingAiUnits);
-
-    if (!startedPlayObserved)
-    {
-        if (lastPlayerUnits > 0 && lastAiUnits > 0)
-        {
-            startedPlayObserved = true;
-            Debug.Log($"[ScoreMgr] Game started observed");
-        }
-        else
-            return;
-    }
-=======
-		// Defer until systems are initialized
-		if (TurnManager.inst == null || TurnManager.inst.CurrentPhase == TurnManager.Phase.Init)
-			return;
-		if (GameMgr.inst == null)
-			return; // we rely on GameMgr fields per user request
-		int knownSpires = GameMgr.inst.playerSpires.Count + GameMgr.inst.aiSpires.Count + GameMgr.inst.neutralSpires.Count;
-		if (knownSpires == 0)
-			return; // spires not discovered yet
-
 		// Unit counts are already updated by UpdateUnitCounts() in Update()
 		// Only allow finalize after we've seen any reserve > 0 at least once
 		if (!startedPlayObserved)
@@ -100,43 +75,6 @@
 				return; // both zero and never saw >0 yet: don't finalize at frame 0
 		}
 
-		// 1. One-sided finish immediate-win rule
-		if (lastPlayerUnits == 0 && lastAiUnits > 0)
-		{
-			if (lastAiSpires > lastPlayerSpires)
-			{
-				result = GameResult.AiWin;
-				Debug.Log("Result: AI wins (player finished units and AI already has more spires)");
-				NotifyMatchEnd();
-                return;
-			}
-			// else: keep running until AI also finishes units
-		}
-		// 2. One-sided Player win
-		else if (lastAiUnits == 0 && lastPlayerUnits > 0)
-		{
-			if (lastPlayerSpires > lastAiSpires)
-			{
-				result = GameResult.PlayerWin;
-				Debug.Log("Result: Player wins (AI finished units and Player already has more spires)");
-                NotifyMatchEnd();
-                return;
-			}
-			// else: keep running until Player also finishes units
-		}
->>>>>>> d9125b02
-
-    lastPlayerSpires = GameMgr.inst.playerSpires.Count;
-    lastAiSpires = GameMgr.inst.aiSpires.Count;
-
-    // NEW: Don't finalize if game is still actively being played
-    if (TurnManager.inst.CurrentPhase == TurnManager.Phase.AiPlanning || 
-        TurnManager.inst.CurrentPhase == TurnManager.Phase.AiResolving)
-    {
-        Debug.Log($"[ScoreMgr] Deferring check - AI is currently taking turn");
-        return;
-    }
-
     // 1. One-sided finish immediate-win rule
     if (lastPlayerUnits == 0 && lastAiUnits > 0)
     {
