using System.Collections.Generic;
using System.Linq;
using UnityEngine;

public class TurnManager : MonoBehaviour
{
    public static TurnManager inst;
    public int playerTeamId = 0;
    public int aiTeamId = 1;
    public int turnCount = 0;
    [Tooltip("If true, game auto-starts on Start(). If false, waits in Init phase until StartGame() is called.")]
    public bool AutoStart = true;
    // Track whether we've granted the player at least one interactive planning phase
    private bool playerHadInteractiveTurn = false;
    // Track whether game over has been evaluated this frame
    private bool gameOverChecked = false;
    // Mark when initial spires have been found so we don't trigger premature GameOver
    private bool initialSpiresEstablished = false;

    public enum Phase { Init, PlayerPlanning, PlayerResolving, AiPlanning, AiResolving, GameOver }
    public Phase CurrentPhase { get; private set; } = Phase.Init;
    public bool PlayerInputEnabled => CurrentPhase == Phase.PlayerPlanning;

    private readonly List<Units> queuedPlayer = new List<Units>();
    private readonly List<Units> queuedAi = new List<Units>();
    private bool isResolving = false;

    void Awake() { inst = this; }

    void Start()
    {
        if (CurrentPhase == Phase.Init && AutoStart)
        {
            // If a SpireGenerator exists and is still generating, defer start.
            var gen = FindObjectOfType<SpireGenerator>();
            if (gen != null && gen.IsGenerating)
            {
                // SpireGenerator will call StartGame() when done if configured.
                return;
            }
            StartGame();
        }
    }

    public void QueueUnits(Units u)
    {
        if (u == null) return;
        if (u.teamID == playerTeamId)
        {
            if (!queuedPlayer.Contains(u)) queuedPlayer.Add(u);
        }
        else
        {
            if (!queuedAi.Contains(u)) queuedAi.Add(u);
        }
    }

    // Initialize and start the first player turn
    public void StartGame()
    {
        if (CurrentPhase != Phase.Init) return;
        // If spires aren't spawned yet, wait a short time before starting
        if (!HaveAnySpires())
        {
            StartCoroutine(WaitForInitialSpiresThenStart());
            return;
        }
        initialSpiresEstablished = true;
        StartPlayerPlanning();
    }

    // Call this from an "End Turn" button to end player planning and resolve player moves
    public void EndPlayerTurn()
    {
        if (CurrentPhase != Phase.PlayerPlanning || isResolving) return;
        StartCoroutine(ResolvePlayerThenAi());
    }

    private void 
    StartPlayerPlanning()
    {
        turnCount++;
        
        // Reset AI for new turn cycle to prevent loops
        var ai = FindObjectOfType<MinimaxAI>();
        if (ai != null)
        {
            ai.ResetForNewTurn();
        }
        
        // Only declare game over after initial spires exist
        if (initialSpiresEstablished && CheckAndSetGameOver()) return;

        // Allow at least one interactive player turn even if they start with zero units (e.g. can select spires to spawn)
        if (!playerHadInteractiveTurn)
        {
            CurrentPhase = Phase.PlayerPlanning;
            playerHadInteractiveTurn = true;
            return;
        }

        // After first interactive turn, skip if player truly has no active units
        if (ShouldSkipTeamTurn(playerTeamId))
        {
            StartCoroutine(RunSingleAiTurnThenReturn());
            return;
        }

        CurrentPhase = Phase.PlayerPlanning;
        // PlayerInputEnabled becomes true via property
    }

    private System.Collections.IEnumerator ResolvePlayerThenAi()
{
    isResolving = true;
    Debug.Log($"[TurnManager] === ResolvePlayerThenAi START ===");
    turnCount++;
    CurrentPhase = Phase.PlayerResolving;
    Debug.Log($"[TurnManager] Phase: PlayerResolving, queued player moves: {queuedPlayer.Count}");

    ResolveConflicts(queuedPlayer);
    yield return ResolveTeamAsync(queuedPlayer);

<<<<<<< HEAD
    Debug.Log($"[TurnManager] Phase: AiPlanning");
    CurrentPhase = Phase.AiPlanning;

    var ai = FindObjectOfType<MinimaxAI>();
    if (ai != null)
    {
        Debug.Log($"[TurnManager] Calling AI.PlanAndQueueAIMoves, AI.IsBusy={ai.IsBusy}");
        ai.PlanAndQueueAIMoves();
        
        int guard = 0;
        while (ai.IsBusy && guard < 300)
=======
        // Check if AI should be skipped before planning
        if (ShouldSkipTeamTurn(aiTeamId))
        {
            Debug.Log("[TurnManager] AI has no units/reserves, skipping AI turn");
            foreach (var spire in FindObjectsOfType<SpireConstruct>())
                spire.ResetTurn();
            isResolving = false;
            if (!CheckAndSetGameOver())
                StartPlayerPlanning();
            yield break;
        }

        CurrentPhase = Phase.AiPlanning; // lock input by property

        // AI planning hook: use clean AI
    var ai = FindObjectOfType<MinimaxAI>();
        if (ai != null)
>>>>>>> d9125b02
        {
            guard++;
            yield return null;
        }
        
        if (guard >= 300)
        {
            Debug.LogError($"[TurnManager] AI planning timeout! IsBusy still true after 300 frames");
        }
<<<<<<< HEAD
        else
        {
            Debug.Log($"[TurnManager] AI planning completed after {guard} frames");
        }
    }

    Debug.Log($"[TurnManager] Phase: AiResolving, queued AI moves: {queuedAi.Count}");
    CurrentPhase = Phase.AiResolving;

    ResolveConflicts(queuedAi);
    yield return ResolveTeamAsync(queuedAi);

    // NEW: Add debug logging for regeneration
    Debug.Log($"[TurnManager] Regenerating reserves for {FindObjectsOfType<SpireConstruct>().Length} spires");
    
    foreach (var spire in FindObjectsOfType<SpireConstruct>())
    {
        spire.ResetTurn();
=======
        isResolving = false;
        if (!CheckAndSetGameOver())
            StartPlayerPlanning();
>>>>>>> d9125b02
    }

    isResolving = false;
    Debug.Log($"[TurnManager] === ResolvePlayerThenAi END ===");
    StartPlayerPlanning();
}

    private void ResolveConflicts(List<Units> queued)
    {
        for (int i = 0; i < queued.Count; i++)
        {
            for (int j = i + 1; j < queued.Count; j++)
            {
                Units a = queued[i];
                Units b = queued[j];
                if (a == null || b == null) continue;
                if (a.HasPathConflict(b))
                {
                    a.ResolveCombat(b);
                    if (a.unitCount <= 0) a.DestroyUnitGroup();
                    if (b.unitCount <= 0) b.DestroyUnitGroup();
                }
            }
        }
        // Remove destroyed or null units
        queued.RemoveAll(u => u == null || u.unitCount <= 0 || u.state == Units.UnitState.Destroyed);
    }

    private System.Collections.IEnumerator ResolveTeamAsync(List<Units> queued)
    {
        // Execute surviving movements (animated) and wait for completion of all
        int pending = 0;

        foreach (var u in queued.ToArray())
        {
            if (u != null && u.unitCount > 0 && u.state == Units.UnitState.Traversing)
            {
                pending++;
                u.ExecuteMovementAnimatedWithCallback(() => { pending = Mathf.Max(0, pending - 1); });
            }
        }

        // Wait until all complete
        while (pending > 0) yield return null;

        // Clear queue
        queued.Clear();
    }

    // =========================
    // Auto-skip loop when player has no units
    // =========================
    // TurnManager.cs
    private bool ShouldSkipPlayerTurn()
    {
<<<<<<< HEAD
        if (turnCount <= 1) return false; // Never skip first turn
        
        int playerUnits = CountActiveUnits(playerTeamId);
        if (playerUnits > 0) return false;
        
        int aiSpires = CountSpires(aiTeamId);
        int playerSpires = CountSpires(playerTeamId);
        return aiSpires <= playerSpires;
=======
           // Legacy method retained for compatibility; now simply checks player unit count
           return ShouldSkipTeamTurn(playerTeamId);
    }

        private bool ShouldSkipTeamTurn(int teamId)
        {
            // Use ScoreMgr's unit tracking for accurate remaining units count
            if (ScoreMgr.inst != null)
            {
                // ScoreMgr tracks remaining units (reserves) from GameMgr
                int remainingUnits = (teamId == playerTeamId) 
                    ? ScoreMgr.inst.lastPlayerUnits 
                    : ScoreMgr.inst.lastAiUnits;
                
                // Skip turn if team has no remaining units
                if (remainingUnits <= 0)
                {
                    Debug.Log($"[TurnManager] Team {teamId} has {remainingUnits} units remaining, skipping turn");
                    return true;
                }
                
                return false;
            }
            
            // Fallback: Skip if no active units AND no available reserves at owned spires
            int activeUnits = CountActiveUnits(teamId);
            if (activeUnits > 0) return false;
            
            // Check if team has any reserves available
            var spires = FindObjectsOfType<SpireConstruct>();
            foreach (var s in spires)
            {
                if (s != null && s.teamID == teamId && s.remainingGarrison > 0)
                {
                    return false; // Has reserves, don't skip
                }
            }
            
            return true; // No units and no reserves, skip turn
        }

        // Single AI turn when player turn is skipped
        private System.Collections.IEnumerator RunSingleAiTurnThenReturn()
        {
            // If AI also has no units, end game
            if (ShouldSkipTeamTurn(aiTeamId))
            {
                CheckAndSetGameOver();
                yield break;
            }

            CurrentPhase = Phase.AiPlanning;
            var ai = FindObjectOfType<MinimaxAI>();
            if (ai != null)
            {
                ai.PlanAndQueueAIMoves();
                int guard = 0;
                while (ai.IsBusy && guard < 300)
                {
                    guard++;
                    yield return null;
                }
            }

            CurrentPhase = Phase.AiResolving;
            ResolveConflicts(queuedAi);
            yield return ResolveTeamAsync(queuedAi);

            foreach (var spire in FindObjectsOfType<SpireConstruct>())
                spire.ResetTurn();

            isResolving = false;
            if (!CheckAndSetGameOver())
                StartPlayerPlanning();
        }

        // ================= Game Over Checks =================
        private bool CheckAndSetGameOver()
        {
            if (CurrentPhase == Phase.GameOver) return true;
            // Determine spire counts; game ends when one side has zero spires (or both zero)
            int playerSpires = CountSpires(playerTeamId);
            int aiSpires = CountSpires(aiTeamId);

            // Extra diagnostic detail: list spire names per team
            if (Application.isPlaying)
            {
                var all = FindObjectsOfType<SpireConstruct>();
                int rawPlayer = 0, rawAi = 0, rawNeutral = 0;
                List<string> playerNames = new();
                List<string> aiNames = new();
                List<string> neutralNames = new();
                foreach (var s in all)
                {
                    if (s == null) continue;
                    if (s.teamID == playerTeamId) { rawPlayer++; playerNames.Add(s.name); }
                    else if (s.teamID == aiTeamId) { rawAi++; aiNames.Add(s.name); }
                    else { rawNeutral++; neutralNames.Add(s.name); }
                }
                 Debug.Log($"[TurnManager] GameOver check. CountSpires(Player)={playerSpires}, CountSpires(AI)={aiSpires}, RawPlayer={rawPlayer}, RawAI={rawAi}, RawNeutral={rawNeutral}\nPlayerSpires:[{string.Join(", ", playerNames)}]\nAISpires:[{string.Join(", ", aiNames)}]\nNeutralSpires:[{string.Join(", ", neutralNames)}]");
            }

            if (playerSpires == 0 || aiSpires == 0)
            {
                string reason = playerSpires == 0 && aiSpires == 0 ? "Both sides lost all spires" : (playerSpires == 0 ? "Player lost all spires" : "AI lost all spires");
                Debug.Log($"[TurnManager] Entering GameOver. Reason: {reason}");
                EndGame();
                return true;
            }
            return false;
        }

    private bool HaveAnySpires()
    {
        // Check either GameMgr lists or raw scene
        int ps = CountSpires(playerTeamId);
        int aspires = CountSpires(aiTeamId);
        if (ps > 0 || aspires > 0) return true;
        return FindObjectsOfType<SpireConstruct>().Length > 0;
    }

    private System.Collections.IEnumerator WaitForInitialSpiresThenStart()
    {
        int guard = 0; int guardMax = 600; // ~10 seconds
        while (!HaveAnySpires() && guard < guardMax)
        {
            guard++; yield return null;
        }
        if (!HaveAnySpires())
        {
            Debug.LogWarning("[TurnManager] No spires detected after waiting; starting anyway.");
        }
        else
        {
            Debug.Log("[TurnManager] Initial spires detected; starting turns.");
            initialSpiresEstablished = true;
        }
        StartPlayerPlanning();
>>>>>>> d9125b02
    }

    private System.Collections.IEnumerator RunAiAutoLoop()
    {
        if (isResolving)
    {
        Debug.LogError("[TurnManager] RunAiAutoLoop called while already resolving!");
        yield break;
    }
    
    isResolving = true;
    Debug.Log("[TurnManager] === ENTERING AI AUTO-LOOP ===");

    bool stop = false;
    int loopCount = 0;
    int maxLoops = 100; // Safety limit
    
    while (!stop && loopCount < maxLoops)
    {
        loopCount++;
        Debug.Log($"[TurnManager] AI auto-loop iteration {loopCount}");
        
        CurrentPhase = Phase.AiPlanning;

        var ai = FindObjectOfType<MinimaxAI>();
        if (ai != null)
        {
            ai.PlanAndQueueAIMoves();
            int guard = 0;
            while (ai.IsBusy && guard < 300)
            {
                guard++;
                yield return null;
            }
            
            if (guard >= 300)
            {
                Debug.LogError("[TurnManager] AI auto-loop: AI planning timeout!");
                stop = true;
                break;
            }
        }

        CurrentPhase = Phase.AiResolving;
        ResolveConflicts(queuedAi);
        yield return ResolveTeamAsync(queuedAi);

        foreach (var spire in FindObjectsOfType<SpireConstruct>())
            spire.ResetTurn();

        int aiUnits = CountActiveUnits(aiTeamId);
        int playerUnits = CountActiveUnits(playerTeamId);
        int aiSpires = CountSpires(aiTeamId);
        int playerSpires = CountSpires(playerTeamId);
        
        Debug.Log($"[TurnManager] AI auto-loop: aiUnits={aiUnits}, aiSpires={aiSpires}, playerSpires={playerSpires}");

        // Stop conditions
        if (aiUnits == 0 || aiSpires > playerSpires)
        {
            Debug.Log($"[TurnManager] AI auto-loop stopping: aiUnits={aiUnits}, aiSpires={aiSpires}, playerSpires={playerSpires}");
            stop = true;
        }

        if (aiUnits == 0 && playerUnits == 0)
        {
            Debug.Log("[TurnManager] AI auto-loop stopping: both sides out of units");
            stop = true;
        }

        yield return null;
    }

    if (loopCount >= maxLoops)
    {
        Debug.LogError($"[TurnManager] AI auto-loop hit safety limit of {maxLoops} iterations!");
    }

    isResolving = false;
    Debug.Log("[TurnManager] === EXITING AI AUTO-LOOP ===");
    StartPlayerPlanning();
    }

    private int CountActiveUnits(int team)
    {
        var all = FindObjectsOfType<Units>();
        int count = 0;
        foreach (var u in all)
        {
            if (u != null && u.teamID == team && u.unitCount > 0 && u.state != Units.UnitState.Destroyed)
            {
                count += u.unitCount;
            }
        }
        return count;
    }

    private int CountSpires(int team)
    {
        // Prefer GameMgr lists if available
        if (GameMgr.inst != null)
        {
            if (team == playerTeamId) return GameMgr.inst.playerSpires.Count;
            if (team == aiTeamId) return GameMgr.inst.aiSpires.Count;
        }
        return FindObjectsOfType<SpireConstruct>().Count(s => s != null && s.teamID == team);
    }

    public void EndGame()
    {
        CurrentPhase = Phase.GameOver;
        Debug.Log("[TurnManager] Game Over - Starting reset sequence");
        StartCoroutine(ResetGameAfterDelay(3f));
    }

    /// <summary>
    /// Reset the entire game state and restart
    /// </summary>
    private System.Collections.IEnumerator ResetGameAfterDelay(float delay)
    {
        yield return new UnityEngine.WaitForSeconds(delay);
        
        Debug.Log("[TurnManager] Resetting game state...");
        
        // Reset all managers
        if (ScoreMgr.inst != null)
        {
            ScoreMgr.inst.ResetResult();
        }
        
        if (GameMgr.inst != null)
        {
            GameMgr.inst.remainingPlayerUnits = 0;
            GameMgr.inst.remainingAiUnits = 0;
            GameMgr.inst.RebuildSpireLists();
        }
        
        // Clear all queued units
        queuedPlayer.Clear();
        queuedAi.Clear();
        
        // Destroy all active unit groups
        var allUnits = FindObjectsOfType<Units>();
        foreach (var u in allUnits)
        {
            if (u != null)
            {
                Destroy(u.gameObject);
            }
        }
        
        // Destroy all spires - they will be regenerated with the new map
        var allSpires = FindObjectsOfType<SpireConstruct>();
        foreach (var spire in allSpires)
        {
            if (spire != null)
            {
                Destroy(spire.gameObject);
            }
        }
        
        // Reset turn state BEFORE regenerating map
        turnCount = 0;
        playerHadInteractiveTurn = false;
        gameOverChecked = false;
        initialSpiresEstablished = false;
        isResolving = false;
        CurrentPhase = Phase.Init;
        
        Debug.Log("[TurnManager] Waiting for cleanup to complete...");
        yield return new UnityEngine.WaitForSeconds(0.5f);
        
        // Regenerate the map if MapController exists
        var mapController = FindObjectOfType<MapController>();
        if (mapController != null)
        {
            Debug.Log("[TurnManager] Regenerating map via MapController...");
            yield return mapController.RegenerateMapCoroutine();
            
            // SpireGenerator will call StartGame() automatically if configured
            // Wait to see if spires were generated
            int waitFrames = 0;
            while (!HaveAnySpires() && waitFrames < 300)
            {
                waitFrames++;
                yield return null;
            }
            
            if (HaveAnySpires())
            {
                Debug.Log("[TurnManager] Spires detected after regeneration.");
                initialSpiresEstablished = true;
                // If SpireGenerator's startTurnManagerOnComplete is true, it will call StartGame()
                // Otherwise we need to call it manually
                yield return new UnityEngine.WaitForSeconds(0.5f);
                if (CurrentPhase == Phase.Init)
                {
                    Debug.Log("[TurnManager] Manually starting game after map regeneration...");
                    StartGame();
                }
            }
            else
            {
                Debug.LogError("[TurnManager] No spires generated after map regeneration!");
            }
        }
        else
        {
            // No MapController - try to regenerate via SpireGenerator directly
            var spireGen = FindObjectOfType<SpireGenerator>();
            if (spireGen != null)
            {
                Debug.Log("[TurnManager] Regenerating map via SpireGenerator directly...");
                yield return spireGen.GenerateSpiresCoroutine();
                yield return new UnityEngine.WaitForSeconds(0.5f);
                if (CurrentPhase == Phase.Init)
                {
                    StartGame();
                }
            }
            else
            {
                Debug.LogError("[TurnManager] No MapController or SpireGenerator found! Cannot regenerate map.");
                CurrentPhase = Phase.Init;
            }
        }
    }
}<|MERGE_RESOLUTION|>--- conflicted
+++ resolved
@@ -121,19 +121,21 @@
     ResolveConflicts(queuedPlayer);
     yield return ResolveTeamAsync(queuedPlayer);
 
-<<<<<<< HEAD
     Debug.Log($"[TurnManager] Phase: AiPlanning");
     CurrentPhase = Phase.AiPlanning;
 
     var ai = FindObjectOfType<MinimaxAI>();
     if (ai != null)
     {
-        Debug.Log($"[TurnManager] Calling AI.PlanAndQueueAIMoves, AI.IsBusy={ai.IsBusy}");
-        ai.PlanAndQueueAIMoves();
-        
-        int guard = 0;
-        while (ai.IsBusy && guard < 300)
-=======
+        isResolving = true;
+        turnCount++;
+        CurrentPhase = Phase.PlayerResolving;
+
+        // Resolve conflicts within player moves if needed (rare in single-team queue)
+        ResolveConflicts(queuedPlayer);
+
+        yield return ResolveTeamAsync(queuedPlayer);
+
         // Check if AI should be skipped before planning
         if (ShouldSkipTeamTurn(aiTeamId))
         {
@@ -151,7 +153,6 @@
         // AI planning hook: use clean AI
     var ai = FindObjectOfType<MinimaxAI>();
         if (ai != null)
->>>>>>> d9125b02
         {
             guard++;
             yield return null;
@@ -161,11 +162,13 @@
         {
             Debug.LogError($"[TurnManager] AI planning timeout! IsBusy still true after 300 frames");
         }
-<<<<<<< HEAD
         else
         {
             Debug.Log($"[TurnManager] AI planning completed after {guard} frames");
         }
+        isResolving = false;
+        if (!CheckAndSetGameOver())
+            StartPlayerPlanning();
     }
 
     Debug.Log($"[TurnManager] Phase: AiResolving, queued AI moves: {queuedAi.Count}");
@@ -180,11 +183,6 @@
     foreach (var spire in FindObjectsOfType<SpireConstruct>())
     {
         spire.ResetTurn();
-=======
-        isResolving = false;
-        if (!CheckAndSetGameOver())
-            StartPlayerPlanning();
->>>>>>> d9125b02
     }
 
     isResolving = false;
@@ -240,16 +238,6 @@
     // TurnManager.cs
     private bool ShouldSkipPlayerTurn()
     {
-<<<<<<< HEAD
-        if (turnCount <= 1) return false; // Never skip first turn
-        
-        int playerUnits = CountActiveUnits(playerTeamId);
-        if (playerUnits > 0) return false;
-        
-        int aiSpires = CountSpires(aiTeamId);
-        int playerSpires = CountSpires(playerTeamId);
-        return aiSpires <= playerSpires;
-=======
            // Legacy method retained for compatibility; now simply checks player unit count
            return ShouldSkipTeamTurn(playerTeamId);
     }
@@ -388,7 +376,6 @@
             initialSpiresEstablished = true;
         }
         StartPlayerPlanning();
->>>>>>> d9125b02
     }
 
     private System.Collections.IEnumerator RunAiAutoLoop()
