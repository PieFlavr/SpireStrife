--- conflicted
+++ resolved
@@ -569,10 +569,7 @@
   - component: {fileID: 168243080}
   - component: {fileID: 168243079}
   - component: {fileID: 168243078}
-<<<<<<< HEAD
-=======
   - component: {fileID: 168243083}
->>>>>>> 62c37fb1
   - component: {fileID: 168243082}
   m_Layer: 5
   m_Name: Canvas
@@ -666,9 +663,6 @@
   m_AnchoredPosition: {x: 0, y: 0}
   m_SizeDelta: {x: 0, y: 0}
   m_Pivot: {x: 0, y: 0}
-<<<<<<< HEAD
---- !u!114 &168243082
-=======
 --- !u!225 &168243082
 CanvasGroup:
   m_ObjectHideFlags: 0
@@ -682,7 +676,6 @@
   m_BlocksRaycasts: 1
   m_IgnoreParentGroups: 0
 --- !u!114 &168243083
->>>>>>> 62c37fb1
 MonoBehaviour:
   m_ObjectHideFlags: 0
   m_CorrespondingSourceObject: {fileID: 0}
@@ -696,10 +689,6 @@
   m_EditorClassIdentifier: 
   playButton: {fileID: 1962763112}
   quitButton: {fileID: 157502951}
-<<<<<<< HEAD
-  gameplaySceneName: Level1
---- !u!1 &264553113
-=======
   instructionsButton: {fileID: 1140661789}
   creditsButton: {fileID: 1846191155}
   backButtonInstructions: {fileID: 1318562236}
@@ -711,7 +700,6 @@
   fadeDuration: 0.5
   gameplaySceneName: HexGridTest
 --- !u!1 &168430925
->>>>>>> 62c37fb1
 GameObject:
   m_ObjectHideFlags: 0
   m_CorrespondingSourceObject: {fileID: 0}
